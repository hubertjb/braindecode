--- conflicted
+++ resolved
@@ -18,214 +18,138 @@
     """
     Residual Network for EEG.
     """
-
-    def __init__(
-        self,
-        in_chans,
-        n_classes,
-        input_time_length,
-        final_pool_length,
-        n_first_filters,
-        n_layers_per_block=2,
-        first_filter_length=3,
-        nonlinearity=elu,
-        split_first_layer=True,
-        batch_norm_alpha=0.1,
-        batch_norm_epsilon=1e-4,
-        conv_weight_init_fn=lambda w: init.kaiming_normal_(w, a=0),
-    ):
+    def __init__(self, in_chans,
+                 n_classes,
+                 input_time_length,
+                 final_pool_length,
+                 n_first_filters,
+                 n_layers_per_block=2,
+                 first_filter_length=3,
+                 nonlinearity=elu,
+                 split_first_layer=True,
+                 batch_norm_alpha=0.1,
+                 batch_norm_epsilon=1e-4,
+                 conv_weight_init_fn=lambda w: init.kaiming_normal_(w, a=0)):
         super().__init__()
-        if final_pool_length == "auto":
+        if final_pool_length == 'auto':
             assert input_time_length is not None
         assert first_filter_length % 2 == 1
         self.__dict__.update(locals())
         del self.self
 
         if self.split_first_layer:
-            self.add_module("dimshuffle", Expression(_transpose_time_to_spat))
-            self.add_module(
-                "conv_time",
-                nn.Conv2d(
-                    1,
-                    self.n_first_filters,
-                    (self.first_filter_length, 1),
-                    stride=1,
-                    padding=(self.first_filter_length // 2, 0),
-                ),
-            )
-            self.add_module(
-                "conv_spat",
-                nn.Conv2d(
-                    self.n_first_filters,
-                    self.n_first_filters,
-                    (1, self.in_chans),
-                    stride=(1, 1),
-                    bias=False,
-                ),
-            )
+            self.add_module('dimshuffle', Expression(_transpose_time_to_spat))
+            self.add_module('conv_time', nn.Conv2d(1, self.n_first_filters,
+                                                   (self.first_filter_length, 1),
+                                                   stride=1,
+                                                   padding=(self.first_filter_length // 2, 0)))
+            self.add_module('conv_spat',
+                            nn.Conv2d(self.n_first_filters, self.n_first_filters,
+                                      (1, self.in_chans),
+                                      stride=(1, 1),
+                                      bias=False))
         else:
-            self.add_module(
-                "conv_time",
-                nn.Conv2d(
-                    self.in_chans,
-                    self.n_first_filters,
-                    (self.first_filter_length, 1),
-                    stride=(1, 1),
-                    padding=(self.first_filter_length // 2, 0),
-                    bias=False,
-                ),
-            )
+            self.add_module('conv_time',
+                            nn.Conv2d(self.in_chans, self.n_first_filters,
+                                      (self.first_filter_length, 1),
+                                      stride=(1, 1),
+                                      padding=(self.first_filter_length // 2, 0),
+                                      bias=False,))
         n_filters_conv = self.n_first_filters
-        self.add_module(
-            "bnorm",
-            nn.BatchNorm2d(
-                n_filters_conv,
-                momentum=self.batch_norm_alpha,
-                affine=True,
-                eps=1e-5,
-            ),
-        )
-        self.add_module("conv_nonlin", Expression(self.nonlinearity))
+        self.add_module('bnorm',
+                        nn.BatchNorm2d(n_filters_conv,
+                                       momentum=self.batch_norm_alpha,
+                                       affine=True,
+                                       eps=1e-5),)
+        self.add_module('conv_nonlin', Expression(self.nonlinearity))
         cur_dilation = np.array([1, 1])
         n_cur_filters = n_filters_conv
         i_block = 1
         for i_layer in range(self.n_layers_per_block):
-            self.add_module(
-                "res_{:d}_{:d}".format(i_block, i_layer),
-                _ResidualBlock(
-                    n_cur_filters, n_cur_filters, dilation=cur_dilation
-                ),
-            )
+            self.add_module('res_{:d}_{:d}'.format(i_block, i_layer),
+                            _ResidualBlock(n_cur_filters, n_cur_filters,
+                                           dilation=cur_dilation))
         i_block += 1
         cur_dilation[0] *= 2
         n_out_filters = int(2 * n_cur_filters)
-        self.add_module(
-            "res_{:d}_{:d}".format(i_block, 0),
-            _ResidualBlock(
-                n_cur_filters, n_out_filters, dilation=cur_dilation,
-            ),
-        )
+        self.add_module('res_{:d}_{:d}'.format(i_block, 0),
+                        _ResidualBlock(n_cur_filters, n_out_filters,
+                                       dilation=cur_dilation,))
         n_cur_filters = n_out_filters
         for i_layer in range(1, self.n_layers_per_block):
-            self.add_module(
-                "res_{:d}_{:d}".format(i_block, i_layer),
-                _ResidualBlock(
-                    n_cur_filters, n_cur_filters, dilation=cur_dilation
-                ),
-            )
+            self.add_module('res_{:d}_{:d}'.format(i_block, i_layer),
+                            _ResidualBlock(n_cur_filters, n_cur_filters,
+                                           dilation=cur_dilation))
 
         i_block += 1
         cur_dilation[0] *= 2
         n_out_filters = int(1.5 * n_cur_filters)
-        self.add_module(
-            "res_{:d}_{:d}".format(i_block, 0),
-            _ResidualBlock(
-                n_cur_filters, n_out_filters, dilation=cur_dilation,
-            ),
-        )
+        self.add_module('res_{:d}_{:d}'.format(i_block, 0),
+                        _ResidualBlock(n_cur_filters, n_out_filters,
+                                       dilation=cur_dilation,))
         n_cur_filters = n_out_filters
         for i_layer in range(1, self.n_layers_per_block):
-            self.add_module(
-                "res_{:d}_{:d}".format(i_block, i_layer),
-                _ResidualBlock(
-                    n_cur_filters, n_cur_filters, dilation=cur_dilation
-                ),
-            )
-
-        i_block += 1
-        cur_dilation[0] *= 2
-        self.add_module(
-            "res_{:d}_{:d}".format(i_block, 0),
-            _ResidualBlock(
-                n_cur_filters, n_cur_filters, dilation=cur_dilation,
-            ),
-        )
-        for i_layer in range(1, self.n_layers_per_block):
-            self.add_module(
-                "res_{:d}_{:d}".format(i_block, i_layer),
-                _ResidualBlock(
-                    n_cur_filters, n_cur_filters, dilation=cur_dilation
-                ),
-            )
-
-        i_block += 1
-        cur_dilation[0] *= 2
-        self.add_module(
-            "res_{:d}_{:d}".format(i_block, 0),
-            _ResidualBlock(
-                n_cur_filters, n_cur_filters, dilation=cur_dilation,
-            ),
-        )
-        for i_layer in range(1, self.n_layers_per_block):
-            self.add_module(
-                "res_{:d}_{:d}".format(i_block, i_layer),
-                _ResidualBlock(
-                    n_cur_filters, n_cur_filters, dilation=cur_dilation
-                ),
-            )
-
-        i_block += 1
-        cur_dilation[0] *= 2
-        self.add_module(
-            "res_{:d}_{:d}".format(i_block, 0),
-            _ResidualBlock(
-                n_cur_filters, n_cur_filters, dilation=cur_dilation,
-            ),
-        )
-        for i_layer in range(1, self.n_layers_per_block):
-            self.add_module(
-                "res_{:d}_{:d}".format(i_block, i_layer),
-                _ResidualBlock(
-                    n_cur_filters, n_cur_filters, dilation=cur_dilation
-                ),
-            )
-        i_block += 1
-        cur_dilation[0] *= 2
-        self.add_module(
-            "res_{:d}_{:d}".format(i_block, 0),
-            _ResidualBlock(
-                n_cur_filters, n_cur_filters, dilation=cur_dilation,
-            ),
-        )
-        for i_layer in range(1, self.n_layers_per_block):
-            self.add_module(
-                "res_{:d}_{:d}".format(i_block, i_layer),
-                _ResidualBlock(
-                    n_cur_filters, n_cur_filters, dilation=cur_dilation
-                ),
-            )
+            self.add_module('res_{:d}_{:d}'.format(i_block, i_layer),
+                            _ResidualBlock(n_cur_filters, n_cur_filters,
+                                           dilation=cur_dilation))
+
+        i_block += 1
+        cur_dilation[0] *= 2
+        self.add_module('res_{:d}_{:d}'.format(i_block, 0),
+                        _ResidualBlock(n_cur_filters, n_cur_filters,
+                                       dilation=cur_dilation,))
+        for i_layer in range(1, self.n_layers_per_block):
+            self.add_module('res_{:d}_{:d}'.format(i_block, i_layer),
+                            _ResidualBlock(n_cur_filters, n_cur_filters,
+                                           dilation=cur_dilation))
+
+        i_block += 1
+        cur_dilation[0] *= 2
+        self.add_module('res_{:d}_{:d}'.format(i_block, 0),
+                        _ResidualBlock(n_cur_filters, n_cur_filters,
+                                       dilation=cur_dilation,))
+        for i_layer in range(1, self.n_layers_per_block):
+            self.add_module('res_{:d}_{:d}'.format(i_block, i_layer),
+                            _ResidualBlock(n_cur_filters, n_cur_filters,
+                                           dilation=cur_dilation))
+
+        i_block += 1
+        cur_dilation[0] *= 2
+        self.add_module('res_{:d}_{:d}'.format(i_block, 0),
+                        _ResidualBlock(n_cur_filters, n_cur_filters,
+                                       dilation=cur_dilation,))
+        for i_layer in range(1, self.n_layers_per_block):
+            self.add_module('res_{:d}_{:d}'.format(i_block, i_layer),
+                            _ResidualBlock(n_cur_filters, n_cur_filters,
+                                           dilation=cur_dilation))
+        i_block += 1
+        cur_dilation[0] *= 2
+        self.add_module('res_{:d}_{:d}'.format(i_block, 0),
+                        _ResidualBlock(n_cur_filters, n_cur_filters,
+                                       dilation=cur_dilation,))
+        for i_layer in range(1, self.n_layers_per_block):
+            self.add_module('res_{:d}_{:d}'.format(i_block, i_layer),
+                            _ResidualBlock(n_cur_filters, n_cur_filters,
+                                           dilation=cur_dilation))
 
         self.eval()
-        if self.final_pool_length == "auto":
-            out = self(
-                np_to_var(
-                    np.ones(
-                        (1, self.in_chans, self.input_time_length, 1),
-                        dtype=np.float32,
-                    )
-                )
-            )
+        if self.final_pool_length == 'auto':
+            out = self(np_to_var(np.ones(
+                (1, self.in_chans, self.input_time_length, 1),
+                dtype=np.float32)))
             n_out_time = out.cpu().data.numpy().shape[2]
             self.final_pool_length = n_out_time
-        self.add_module(
-            "mean_pool",
-            AvgPool2dWithConv(
-                (self.final_pool_length, 1),
-                (1, 1),
-                dilation=(int(cur_dilation[0]), int(cur_dilation[1])),
-            ),
-        )
-        self.add_module(
-            "conv_classifier",
-            nn.Conv2d(n_cur_filters, self.n_classes, (1, 1), bias=True),
-        )
-        self.add_module("softmax", nn.LogSoftmax(dim=1))
-        self.add_module("squeeze", Expression(_squeeze_final_output))
+        self.add_module('mean_pool', AvgPool2dWithConv(
+            (self.final_pool_length, 1), (1, 1), dilation=(int(cur_dilation[0]),
+                                                           int(cur_dilation[1]))))
+        self.add_module('conv_classifier',
+                        nn.Conv2d(n_cur_filters, self.n_classes,
+                                  (1, 1), bias=True))
+        self.add_module('softmax', nn.LogSoftmax(dim=1))
+        self.add_module('squeeze', Expression(_squeeze_final_output))
 
         # Initialize all weights
-        self.apply(
-            lambda module: _weights_init(module, self.conv_weight_init_fn)
-        )
+        self.apply(lambda module: _weights_init(module, self.conv_weight_init_fn))
 
         # Start in eval mode
         self.eval()
@@ -236,11 +160,11 @@
     initialize weights
     """
     classname = module.__class__.__name__
-    if "Conv" in classname and classname != "AvgPool2dWithConv":
+    if 'Conv' in classname and classname != "AvgPool2dWithConv":
         conv_weight_init_fn(module.weight)
         if module.bias is not None:
             init.constant_(module.bias, 0)
-    elif "BatchNorm" in classname:
+    elif 'BatchNorm' in classname:
         init.constant_(module.weight, 1)
         init.constant_(module.bias, 0)
 
@@ -262,18 +186,6 @@
 
 
 class _ResidualBlock(nn.Module):
-<<<<<<< HEAD
-    def __init__(
-        self,
-        in_filters,
-        out_num_filters,
-        dilation,
-        filter_time_length=3,
-        nonlinearity=elu,
-        batch_norm_alpha=0.1,
-        batch_norm_epsilon=1e-4,
-    ):
-=======
     """
     create a residual learning building block with two stacked 3x3 convlayers as in paper
     """
@@ -283,7 +195,6 @@
                  filter_time_length=3,
                  nonlinearity=elu,
                  batch_norm_alpha=0.1, batch_norm_epsilon=1e-4):
->>>>>>> a9251f8f
         super(_ResidualBlock, self).__init__()
         time_padding = int((filter_time_length - 1) * dilation[0])
         assert time_padding % 2 == 0
@@ -291,38 +202,23 @@
         dilation = (int(dilation[0]), int(dilation[1]))
         assert (out_num_filters - in_filters) % 2 == 0, (
             "Need even number of extra channels in order to be able to "
-            "pad correctly"
-        )
+            "pad correctly")
         self.n_pad_chans = out_num_filters - in_filters
 
         self.conv_1 = nn.Conv2d(
-            in_filters,
-            out_num_filters,
-            (filter_time_length, 1),
-            stride=(1, 1),
+            in_filters, out_num_filters, (filter_time_length, 1), stride=(1, 1),
             dilation=dilation,
-            padding=(time_padding, 0),
-        )
+            padding=(time_padding, 0))
         self.bn1 = nn.BatchNorm2d(
-            out_num_filters,
-            momentum=batch_norm_alpha,
-            affine=True,
-            eps=batch_norm_epsilon,
-        )
+            out_num_filters, momentum=batch_norm_alpha, affine=True,
+            eps=batch_norm_epsilon)
         self.conv_2 = nn.Conv2d(
-            out_num_filters,
-            out_num_filters,
-            (filter_time_length, 1),
-            stride=(1, 1),
+            out_num_filters, out_num_filters, (filter_time_length, 1), stride=(1, 1),
             dilation=dilation,
-            padding=(time_padding, 0),
-        )
+            padding=(time_padding, 0))
         self.bn2 = nn.BatchNorm2d(
-            out_num_filters,
-            momentum=batch_norm_alpha,
-            affine=True,
-            eps=batch_norm_epsilon,
-        )
+            out_num_filters, momentum=batch_norm_alpha,
+            affine=True, eps=batch_norm_epsilon)
         # also see https://mail.google.com/mail/u/0/#search/ilya+joos/1576137dd34c3127
         # for resnet options as ilya used them
         self.nonlinearity = nonlinearity
@@ -332,10 +228,8 @@
         stack_2 = self.bn2(self.conv_2(stack_1))  # next nonlin after sum
         if self.n_pad_chans != 0:
             zeros_for_padding = th.autograd.Variable(
-                th.zeros(
-                    x.size()[0], self.n_pad_chans // 2, x.size()[2], x.size()[3]
-                )
-            )
+                th.zeros(x.size()[0], self.n_pad_chans // 2,
+                         x.size()[2], x.size()[3]))
             if x.is_cuda:
                 zeros_for_padding = zeros_for_padding.cuda()
             x = th.cat((zeros_for_padding, x, zeros_for_padding), dim=1)
